--- conflicted
+++ resolved
@@ -10,11 +10,7 @@
 # 3. Pass variables to make: make build-shell VERSION=1.2.0
 
 # Package versioning
-<<<<<<< HEAD
-VERSION ?= 1.0.3
-=======
 VERSION ?= 1.1.0
->>>>>>> 46e00d90
 
 # Python configuration
 PYTHON ?= python3
